--- conflicted
+++ resolved
@@ -15,16 +15,10 @@
   "license": "MIT",
   "repository": "github:gulpjs/vinyl-sourcemap",
   "devDependencies": {
-<<<<<<< HEAD
     "eslint": "^1.7.3",
     "eslint-config-gulp": "^2.0.0",
-    "faucet": "0.0.1",
-=======
-    "eslint": "^3.4.0",
-    "eslint-config-gulp": "github:robinvenneman/eslint-config-gulp",
     "expect": "^1.20.2",
     "mocha": "^3.2.0",
->>>>>>> 98ac5b02
     "strip-bom": "^2.0.0",
     "vinyl-fs": "^2.4.3"
   },
